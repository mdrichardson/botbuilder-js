--- conflicted
+++ resolved
@@ -29,13 +29,8 @@
     }
 
     // encrypt keys in service
-<<<<<<< HEAD
-    public encrypt(secret: string): void {
+    public encrypt(secret: string, encryptString: (value: string, secret: string) => string): void {
         if (this.endpointKey && this.endpointKey.length > 0) {
-=======
-    public encrypt(secret: string, encryptString: (value: string, secret:string) => string): void {
-        if (this.endpointKey && this.endpointKey.length > 0)
->>>>>>> 89358af9
             this.endpointKey = encryptString(this.endpointKey, secret);
         }
 
@@ -45,13 +40,8 @@
     }
 
     // decrypt keys in service
-<<<<<<< HEAD
-    public decrypt(secret: string): void {
+    public decrypt(secret: string, decryptString: (value: string, secret: string) => string): void {
         if (this.endpointKey && this.endpointKey.length > 0) {
-=======
-    public decrypt(secret: string, decryptString: (value: string, secret:string) => string): void {
-        if (this.endpointKey && this.endpointKey.length > 0)
->>>>>>> 89358af9
             this.endpointKey = decryptString(this.endpointKey, secret);
         }
 
