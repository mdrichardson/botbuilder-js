--- conflicted
+++ resolved
@@ -4551,7 +4551,6 @@
         },
         {
           "$ref": "#/definitions/Microsoft.OnMessageReactionActivity"
-<<<<<<< HEAD
         },
         {
           "$ref": "#/definitions/Microsoft.OnMessageUpdateActivity"
@@ -4569,25 +4568,6 @@
           "$ref": "#/definitions/Microsoft.OnUnknownIntent"
         },
         {
-=======
-        },
-        {
-          "$ref": "#/definitions/Microsoft.OnMessageUpdateActivity"
-        },
-        {
-          "$ref": "#/definitions/Microsoft.OnQnAMatch"
-        },
-        {
-          "$ref": "#/definitions/Microsoft.OnRepromptDialog"
-        },
-        {
-          "$ref": "#/definitions/Microsoft.OnTypingActivity"
-        },
-        {
-          "$ref": "#/definitions/Microsoft.OnUnknownIntent"
-        },
-        {
->>>>>>> 6bb263f6
           "type": "string",
           "title": "Reference to Microsoft.ITrigger",
           "description": "Reference to Microsoft.ITrigger .dialog file."
